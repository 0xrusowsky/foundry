use super::{
    data::{ContractData, PreprocessorData},
    span_to_range,
};
use foundry_compilers::Updates;
use itertools::Itertools;
use solar_parse::interface::Session;
use solar_sema::{
    hir::{CallArgs, ContractId, Expr, ExprKind, Hir, NamedArg, Stmt, StmtKind, TypeKind, Visit},
    interface::{data_structures::Never, source_map::FileName, SourceMap},
};
use std::{
    collections::{BTreeMap, BTreeSet, HashSet},
    ops::{ControlFlow, Range},
    path::{Path, PathBuf},
};

/// Holds data about referenced source contracts and bytecode dependencies.
pub(crate) struct PreprocessorDependencies {
    // Mapping contract id to preprocess -> contract bytecode dependencies.
    pub preprocessed_contracts: BTreeMap<ContractId, Vec<BytecodeDependency>>,
    // Referenced contract ids.
    pub referenced_contracts: HashSet<ContractId>,
}

impl PreprocessorDependencies {
    pub fn new(
        sess: &Session,
        hir: &Hir<'_>,
        paths: &[PathBuf],
        src_dir: &Path,
        root_dir: &Path,
        mocks: &mut HashSet<PathBuf>,
    ) -> Self {
        let mut preprocessed_contracts = BTreeMap::new();
        let mut referenced_contracts = HashSet::new();
        for contract_id in hir.contract_ids() {
            let contract = hir.contract(contract_id);
            let source = hir.source(contract.source);

            let FileName::Real(path) = &source.file.name else {
                continue;
            };

            // Collect dependencies only for tests and scripts.
            if !paths.contains(path) {
                let path = path.display();
                trace!("{path} is not test or script");
                continue;
            }

            // Do not collect dependencies for mock contracts. Walk through base contracts and
            // check if they're from src dir.
            if contract.linearized_bases.iter().any(|base_contract_id| {
                let base_contract = hir.contract(*base_contract_id);
                let FileName::Real(path) = &hir.source(base_contract.source).file.name else {
                    return false;
                };
                path.starts_with(src_dir)
            }) {
                // Record mock contracts to be evicted from preprocessed cache.
                mocks.insert(root_dir.join(path));
                let path = path.display();
                trace!("found mock contract {path}");
                continue;
            } else {
                // Make sure current contract is not in list of mocks (could happen when a contract
                // which used to be a mock is refactored to a non-mock implementation).
                mocks.remove(&root_dir.join(path));
            }

            let mut deps_collector = BytecodeDependencyCollector::new(
                sess.source_map(),
                hir,
                source.file.src.as_str(),
                src_dir,
            );
            // Analyze current contract.
            let _ = deps_collector.walk_contract(contract);
            // Ignore empty test contracts declared in source files with other contracts.
            if !deps_collector.dependencies.is_empty() {
                preprocessed_contracts.insert(contract_id, deps_collector.dependencies);
            }
            // Record collected referenced contract ids.
            referenced_contracts.extend(deps_collector.referenced_contracts);
        }
        Self { preprocessed_contracts, referenced_contracts }
    }
}

/// Represents a bytecode dependency kind.
#[derive(Debug)]
enum BytecodeDependencyKind {
    /// `type(Contract).creationCode`
    CreationCode,
    /// `new Contract`.
    New {
        /// Contract name.
        name: String,
        /// Constructor args length.
        args_length: usize,
        /// Constructor call args offset.
        call_args_offset: usize,
        /// `msg.value` (if any) used when creating contract.
        value: Option<String>,
        /// `salt` (if any) used when creating contract.
        salt: Option<String>,
        /// Whether it's a try contract creation statement.
        try_stmt: bool,
    },
}

/// Represents a single bytecode dependency.
#[derive(Debug)]
pub(crate) struct BytecodeDependency {
    /// Dependency kind.
    kind: BytecodeDependencyKind,
    /// Source map location of this dependency.
    loc: Range<usize>,
    /// HIR id of referenced contract.
    referenced_contract: ContractId,
}

/// Walks over contract HIR and collects [`BytecodeDependency`]s and referenced contracts.
struct BytecodeDependencyCollector<'hir> {
    /// Source map, used for determining contract item locations.
    source_map: &'hir SourceMap,
    /// Parsed HIR.
    hir: &'hir Hir<'hir>,
    /// Source content of current contract.
    src: &'hir str,
    /// Project source dir, used to determine if referenced contract is a source contract.
    src_dir: &'hir Path,
    /// Dependencies collected for current contract.
    dependencies: Vec<BytecodeDependency>,
    /// Unique HIR ids of contracts referenced from current contract.
    referenced_contracts: HashSet<ContractId>,
}

impl<'hir> BytecodeDependencyCollector<'hir> {
    fn new(
        source_map: &'hir SourceMap,
        hir: &'hir Hir<'hir>,
        src: &'hir str,
        src_dir: &'hir Path,
    ) -> Self {
        Self {
            source_map,
            hir,
            src,
            src_dir,
            dependencies: vec![],
            referenced_contracts: HashSet::default(),
        }
    }

    /// Collects reference identified as bytecode dependency of analyzed contract.
    /// Discards any reference that is not in project src directory (e.g. external
    /// libraries or mock contracts that extend source contracts).
    fn collect_dependency(&mut self, dependency: BytecodeDependency) {
        let contract = self.hir.contract(dependency.referenced_contract);
        let source = self.hir.source(contract.source);
        let FileName::Real(path) = &source.file.name else {
            return;
        };

        if !path.starts_with(self.src_dir) {
            let path = path.display();
            trace!("ignore dependency {path}");
            return;
        }

        self.referenced_contracts.insert(dependency.referenced_contract);
        self.dependencies.push(dependency);
    }
}

impl<'hir> Visit<'hir> for BytecodeDependencyCollector<'hir> {
    type BreakValue = Never;

    fn hir(&self) -> &'hir Hir<'hir> {
        self.hir
    }

    fn visit_expr(&mut self, expr: &'hir Expr<'hir>) -> ControlFlow<Self::BreakValue> {
        match &expr.kind {
<<<<<<< HEAD
            ExprKind::Call(ty, call_args, named_args) => {
                if let ExprKind::New(ty_new) = &ty.kind {
                    if let TypeKind::Custom(item_id) = ty_new.kind {
                        if let Some(contract_id) = item_id.as_contract() {
                            let name_loc = span_to_range(self.source_map, ty_new.span);
                            let name = &self.src[name_loc];

                            // Calculate offset to remove named args, e.g. for an expression like
                            // `new Counter {value: 333} (  address(this))`
                            // the offset will be used to replace `{value: 333} (  ` with `(`
                            let call_args_offset = if named_args.is_some() && !call_args.is_empty()
                            {
                                (call_args.span.lo() - ty_new.span.hi()).to_usize()
                            } else {
                                0
                            };

                            let args_len = expr.span.hi() - ty_new.span.hi();
                            self.collect_dependency(BytecodeDependency {
                                kind: BytecodeDependencyKind::New {
                                    name: name.to_string(),
                                    args_length: args_len.to_usize(),
                                    call_args_offset,
                                    value: named_arg(
                                        self.src,
                                        named_args,
                                        "value",
                                        self.source_map,
                                    ),
                                    salt: named_arg(self.src, named_args, "salt", self.source_map),
                                },
                                loc: span_to_range(self.source_map, ty.span),
                                referenced_contract: contract_id,
                            });
                        }
                    }
=======
            ExprKind::Call(call_expr, call_args, named_args) => {
                if let Some(dependency) = handle_call_expr(
                    self.src,
                    self.source_map,
                    expr,
                    call_expr,
                    call_args,
                    named_args,
                    false,
                ) {
                    self.collect_dependency(dependency);
>>>>>>> caab7d03
                }
            }
            ExprKind::Member(member_expr, ident) => {
                if let ExprKind::TypeCall(ty) = &member_expr.kind {
                    if let TypeKind::Custom(contract_id) = &ty.kind {
                        if ident.name.as_str() == "creationCode" {
                            if let Some(contract_id) = contract_id.as_contract() {
                                self.collect_dependency(BytecodeDependency {
                                    kind: BytecodeDependencyKind::CreationCode,
                                    loc: span_to_range(self.source_map, expr.span),
                                    referenced_contract: contract_id,
                                });
                            }
                        }
                    }
                }
            }
            _ => {}
        }
        self.walk_expr(expr)
    }

    fn visit_stmt(&mut self, stmt: &'hir Stmt<'hir>) -> ControlFlow<Self::BreakValue> {
        if let StmtKind::Try(stmt_try) = stmt.kind {
            if let ExprKind::Call(call_expr, call_args, named_args) = &stmt_try.expr.kind {
                if let Some(dependency) = handle_call_expr(
                    self.src,
                    self.source_map,
                    &stmt_try.expr,
                    call_expr,
                    call_args,
                    named_args,
                    true,
                ) {
                    self.collect_dependency(dependency);
                    for clause in stmt_try.clauses {
                        for &var in clause.args {
                            self.visit_nested_var(var)?;
                        }
                        for stmt in clause.block {
                            self.visit_stmt(stmt)?;
                        }
                    }
                    return ControlFlow::Continue(());
                }
            }
        }
        self.walk_stmt(stmt)
    }
}

/// Helper function to analyze and extract bytecode dependency from a given call expression.
fn handle_call_expr(
    src: &str,
    source_map: &SourceMap,
    parent_expr: &Expr<'_>,
    call_expr: &Expr<'_>,
    call_args: &CallArgs<'_>,
    named_args: &Option<&[NamedArg<'_>]>,
    try_stmt: bool,
) -> Option<BytecodeDependency> {
    if let ExprKind::New(ty_new) = &call_expr.kind {
        if let TypeKind::Custom(item_id) = ty_new.kind {
            if let Some(contract_id) = item_id.as_contract() {
                let name_loc = span_to_range(source_map, ty_new.span);
                let name = &src[name_loc];

                // Calculate offset to remove named args, e.g. for an expression like
                // `new Counter {value: 333} (  address(this))`
                // the offset will be used to replace `{value: 333} (  ` with `(`
                let call_args_offset = if named_args.is_some() && !call_args.is_empty() {
                    (call_args.span.lo() - ty_new.span.hi()).to_usize()
                } else {
                    0
                };

                let args_len = parent_expr.span.hi() - ty_new.span.hi();
                return Some(BytecodeDependency {
                    kind: BytecodeDependencyKind::New {
                        name: name.to_string(),
                        args_length: args_len.to_usize(),
                        call_args_offset,
                        value: named_arg(src, named_args, "value", source_map),
                        salt: named_arg(src, named_args, "salt", source_map),
                        try_stmt,
                    },
                    loc: span_to_range(source_map, call_expr.span),
                    referenced_contract: contract_id,
                })
            }
        }
    }
    None
}

/// Helper function to extract value of a given named arg.
fn named_arg(
    src: &str,
    named_args: &Option<&[NamedArg<'_>]>,
    arg: &str,
    source_map: &SourceMap,
) -> Option<String> {
    named_args.unwrap_or_default().iter().find(|named_arg| named_arg.name.as_str() == arg).map(
        |named_arg| {
            let named_arg_loc = span_to_range(source_map, named_arg.value.span);
            src[named_arg_loc].to_string()
        },
    )
}

/// Goes over all test/script files and replaces bytecode dependencies with cheatcode
/// invocations.
pub(crate) fn remove_bytecode_dependencies(
    hir: &Hir<'_>,
    deps: &PreprocessorDependencies,
    data: &PreprocessorData,
) -> Updates {
    let mut updates = Updates::default();
    for (contract_id, deps) in &deps.preprocessed_contracts {
        let contract = hir.contract(*contract_id);
        let source = hir.source(contract.source);
        let FileName::Real(path) = &source.file.name else {
            continue;
        };

        let updates = updates.entry(path.clone()).or_default();
        let mut used_helpers = BTreeSet::new();

        let vm_interface_name = format!("VmContractHelper{}", contract_id.get());
        // `address(uint160(uint256(keccak256("hevm cheat code"))))`
        let vm = format!("{vm_interface_name}(0x7109709ECfa91a80626fF3989D68f67F5b1DD12D)");

        for dep in deps {
            let Some(ContractData { artifact, constructor_data, .. }) =
                data.get(&dep.referenced_contract)
            else {
                continue;
            };

            match &dep.kind {
                BytecodeDependencyKind::CreationCode => {
                    // for creation code we need to just call getCode
                    updates.insert((
                        dep.loc.start,
                        dep.loc.end,
                        format!("{vm}.getCode(\"{artifact}\")"),
                    ));
                }
                BytecodeDependencyKind::New {
                    name,
                    args_length,
                    call_args_offset,
                    value,
                    salt,
                    try_stmt,
                } => {
                    let (mut update, closing_seq) = if *try_stmt {
                        (String::new(), "})")
                    } else {
                        (format!("{name}(payable("), "})))")
                    };
                    update.push_str(&format!("{vm}.deployCode({{"));
                    update.push_str(&format!("_artifact: \"{artifact}\""));

                    if let Some(value) = value {
                        update.push_str(", ");
                        update.push_str(&format!("_value: {value}"));
                    }

                    if let Some(salt) = salt {
                        update.push_str(", ");
                        update.push_str(&format!("_salt: {salt}"));
                    }

                    if constructor_data.is_some() {
                        // Insert our helper
                        used_helpers.insert(dep.referenced_contract);

                        update.push_str(", ");
                        update.push_str(&format!(
                            "_args: encodeArgs{id}(DeployHelper{id}.FoundryPpConstructorArgs",
                            id = dep.referenced_contract.get()
                        ));
                        updates.insert((dep.loc.start, dep.loc.end + call_args_offset, update));

                        updates.insert((
                            dep.loc.end + args_length,
                            dep.loc.end + args_length,
                            format!("){closing_seq}"),
                        ));
                    } else {
                        update.push_str(closing_seq);
                        updates.insert((dep.loc.start, dep.loc.end + args_length, update));
                    }
                }
            };
        }
        let helper_imports = used_helpers.into_iter().map(|id| {
            let id = id.get();
            format!(
                "import {{DeployHelper{id}, encodeArgs{id}}} from \"foundry-pp/DeployHelper{id}.sol\";",
            )
        }).join("\n");
        updates.insert((
            source.file.src.len(),
            source.file.src.len(),
            format!(
                r#"
{helper_imports}

interface {vm_interface_name} {{
    function deployCode(string memory _artifact) external returns (address);
    function deployCode(string memory _artifact, bytes32 _salt) external returns (address);
    function deployCode(string memory _artifact, bytes memory _args) external returns (address);
    function deployCode(string memory _artifact, bytes memory _args, bytes32 _salt) external returns (address);
    function deployCode(string memory _artifact, uint256 _value) external returns (address);
    function deployCode(string memory _artifact, uint256 _value, bytes32 _salt) external returns (address);
    function deployCode(string memory _artifact, bytes memory _args, uint256 _value) external returns (address);
    function deployCode(string memory _artifact, bytes memory _args, uint256 _value, bytes32 _salt) external returns (address);
    function getCode(string memory _artifact) external returns (bytes memory);
}}"#
            ),
        ));
    }
    updates
}<|MERGE_RESOLUTION|>--- conflicted
+++ resolved
@@ -184,44 +184,6 @@
 
     fn visit_expr(&mut self, expr: &'hir Expr<'hir>) -> ControlFlow<Self::BreakValue> {
         match &expr.kind {
-<<<<<<< HEAD
-            ExprKind::Call(ty, call_args, named_args) => {
-                if let ExprKind::New(ty_new) = &ty.kind {
-                    if let TypeKind::Custom(item_id) = ty_new.kind {
-                        if let Some(contract_id) = item_id.as_contract() {
-                            let name_loc = span_to_range(self.source_map, ty_new.span);
-                            let name = &self.src[name_loc];
-
-                            // Calculate offset to remove named args, e.g. for an expression like
-                            // `new Counter {value: 333} (  address(this))`
-                            // the offset will be used to replace `{value: 333} (  ` with `(`
-                            let call_args_offset = if named_args.is_some() && !call_args.is_empty()
-                            {
-                                (call_args.span.lo() - ty_new.span.hi()).to_usize()
-                            } else {
-                                0
-                            };
-
-                            let args_len = expr.span.hi() - ty_new.span.hi();
-                            self.collect_dependency(BytecodeDependency {
-                                kind: BytecodeDependencyKind::New {
-                                    name: name.to_string(),
-                                    args_length: args_len.to_usize(),
-                                    call_args_offset,
-                                    value: named_arg(
-                                        self.src,
-                                        named_args,
-                                        "value",
-                                        self.source_map,
-                                    ),
-                                    salt: named_arg(self.src, named_args, "salt", self.source_map),
-                                },
-                                loc: span_to_range(self.source_map, ty.span),
-                                referenced_contract: contract_id,
-                            });
-                        }
-                    }
-=======
             ExprKind::Call(call_expr, call_args, named_args) => {
                 if let Some(dependency) = handle_call_expr(
                     self.src,
@@ -233,7 +195,6 @@
                     false,
                 ) {
                     self.collect_dependency(dependency);
->>>>>>> caab7d03
                 }
             }
             ExprKind::Member(member_expr, ident) => {
