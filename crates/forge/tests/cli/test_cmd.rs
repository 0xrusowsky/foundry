--- conflicted
+++ resolved
@@ -997,11 +997,7 @@
 Ran 1 test for test/Contract.t.sol:PrecompileLabelsTest
 [PASS] testPrecompileLabels() ([GAS])
 Traces:
-<<<<<<< HEAD
-  [11548] PrecompileLabelsTest::testPrecompileLabels()
-=======
   [..] PrecompileLabelsTest::testPrecompileLabels()
->>>>>>> 093b0cb6
     ├─ [0] VM::deal(VM: [0x7109709ECfa91a80626fF3989D68f67F5b1DD12D], 1000000000000000000 [1e18])
     │   └─ ← [Return]
     ├─ [0] VM::deal(console: [0x000000000000000000636F6e736F6c652e6c6f67], 1000000000000000000 [1e18])
@@ -1551,15 +1547,10 @@
     │   └─ ← [Stop]
     └─ ← [Stop]
 
-<<<<<<< HEAD
-[PASS] test_GasMeter() (gas: 50602)
-Traces:
-  [50602] ATest::test_GasMeter()
-=======
+
 [PASS] test_GasMeter() (gas: 53097)
 Traces:
   [53097] ATest::test_GasMeter()
->>>>>>> 093b0cb6
     ├─ [0] VM::pauseGasMetering()
     │   └─ ← [Return]
     ├─ [0] VM::resumeGasMetering()
